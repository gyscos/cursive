extern crate pancurses;



use self::super::find_closest;
use backend;
use event::{Event, Key};
<<<<<<< HEAD
use std::cell::Cell;
=======
>>>>>>> 017bb217
use theme::{Color, ColorStyle, Effect};
use utf8;

pub struct Concrete {
    window: pancurses::Window,
}

impl backend::Backend for Concrete {
    fn init() -> Self {
        ::std::env::set_var("ESCDELAY", "25");
        let window = pancurses::initscr();
        window.keypad(true);
        pancurses::noecho();
        pancurses::cbreak();
        pancurses::start_color();
        pancurses::curs_set(0);
<<<<<<< HEAD
        window.bkgd(pancurses::COLOR_PAIR(ColorStyle::Background.id() as
                                          pancurses::chtype));
=======
        window.bkgd(pancurses::ColorPair(ColorStyle::Background.id() as u8));
>>>>>>> 017bb217

        Concrete { window: window }
    }

    fn screen_size(&self) -> (usize, usize) {
        let (y, x) = self.window.get_max_yx();
        (x as usize, y as usize)
    }

    fn has_colors(&self) -> bool {
        pancurses::has_colors()
    }

    fn finish(&mut self) {
        pancurses::endwin();
    }

    fn init_color_style(&mut self, style: ColorStyle, foreground: &Color,
                        background: &Color) {
        pancurses::init_pair(style.id(),
                             find_closest(foreground) as i16,
                             find_closest(background) as i16);
    }

    fn with_color<F: FnOnce()>(&self, color: ColorStyle, f: F) {
        let (_, current_color_pair) = self.window.attrget();
        let color_attribute = pancurses::ColorPair(color.id() as u8);

        self.window.attron(color_attribute);
        f();
<<<<<<< HEAD
        self.current_style.set(current_style);

        // self.window.attroff(style);
        self.window.attron(pancurses::COLOR_PAIR(current_style.id() as
                                                 pancurses::chtype));
=======
        self.window.attron(pancurses::ColorPair(current_color_pair as u8));
>>>>>>> 017bb217
    }

    fn with_effect<F: FnOnce()>(&self, effect: Effect, f: F) {
        let style = match effect {
            Effect::Reverse => pancurses::Attribute::Reverse,
            Effect::Simple => pancurses::Attribute::Normal,
        };
        self.window.attron(style);
        f();
        self.window.attroff(style);
    }

    fn clear(&self) {
        self.window.clear();
    }

    fn refresh(&mut self) {
        self.window.refresh();
    }

    fn print_at(&self, (x, y): (usize, usize), text: &str) {
        self.window.mvaddstr(y as i32, x as i32, text);
    }

    fn poll_event(&self) -> Event {
        // TODO: there seems to not be any indication
        // of Ctrl/Alt/Shift in these :v
        if let Some(ev) = self.window.getch() {
            match ev {
                pancurses::Input::Character('\n') => Event::Key(Key::Enter),
                // TODO: wait for a very short delay. If more keys are
                // pipelined, it may be an escape sequence.
                pancurses::Input::Character('\u{7f}') |
                pancurses::Input::Character('\u{8}') => {
                    Event::Key(Key::Backspace)
                }
                pancurses::Input::Character('\u{9}') => Event::Key(Key::Tab),
                pancurses::Input::Character('\u{1b}') => Event::Key(Key::Esc),
                pancurses::Input::Character(c) if 32 <= (c as u32) &&
                                                  (c as u32) <= 255 => {
                    Event::Char(utf8::read_char(c as u8, || {
                        self.window.getch().and_then(|i| match i {
                                pancurses::Input::Character(c) => {
                                    Some(c as u8)
                                }
                                _ => None,
                            })
                    })
                                        .unwrap())
                }
                pancurses::Input::Character(c) => {
                    let mut bytes = [0u8; 4];
                    Event::Unknown(c.encode_utf8(&mut bytes)
                                       .as_bytes()
                                       .to_vec())
                }
                // TODO: Some key combos are not recognized by pancurses,
                // but are sent as Unknown. We could still parse them here.
                pancurses::Input::Unknown(other) => {
                    Event::Unknown((0..4)
                                       .map(|i| {
                                                ((other >> (8 * i)) & 0xFF) as
                                                u8
                                            })
                                       .collect())
                }
                // TODO: I honestly have no fucking idea what KeyCodeYes is
                pancurses::Input::KeyCodeYes => Event::Refresh,
                pancurses::Input::KeyBreak => Event::Key(Key::PauseBreak),
                pancurses::Input::KeyDown => Event::Key(Key::Down),
                pancurses::Input::KeyUp => Event::Key(Key::Up),
                pancurses::Input::KeyLeft => Event::Key(Key::Left),
                pancurses::Input::KeyRight => Event::Key(Key::Right),
                pancurses::Input::KeyHome => Event::Key(Key::Home),
                pancurses::Input::KeyBackspace => Event::Key(Key::Backspace),
                pancurses::Input::KeyF0 => Event::Key(Key::F0),
                pancurses::Input::KeyF1 => Event::Key(Key::F1),
                pancurses::Input::KeyF2 => Event::Key(Key::F2),
                pancurses::Input::KeyF3 => Event::Key(Key::F3),
                pancurses::Input::KeyF4 => Event::Key(Key::F4),
                pancurses::Input::KeyF5 => Event::Key(Key::F5),
                pancurses::Input::KeyF6 => Event::Key(Key::F6),
                pancurses::Input::KeyF7 => Event::Key(Key::F7),
                pancurses::Input::KeyF8 => Event::Key(Key::F8),
                pancurses::Input::KeyF9 => Event::Key(Key::F9),
                pancurses::Input::KeyF10 => Event::Key(Key::F10),
                pancurses::Input::KeyF11 => Event::Key(Key::F11),
                pancurses::Input::KeyF12 => Event::Key(Key::F12),
                pancurses::Input::KeyF13 => Event::Shift(Key::F1),
                pancurses::Input::KeyF14 => Event::Shift(Key::F2),
                pancurses::Input::KeyF15 => Event::Shift(Key::F3),
                pancurses::Input::KeyDL => Event::Refresh,
                pancurses::Input::KeyIL => Event::Refresh,
                pancurses::Input::KeyDC => Event::Key(Key::Del),
                pancurses::Input::KeyIC => Event::Key(Key::Ins),
                pancurses::Input::KeyEIC => Event::Refresh,
                pancurses::Input::KeyClear => Event::Refresh,
                pancurses::Input::KeyEOS => Event::Refresh,
                pancurses::Input::KeyEOL => Event::Refresh,
                pancurses::Input::KeySF => Event::Shift(Key::Down),
                pancurses::Input::KeySR => Event::Shift(Key::Up),
                pancurses::Input::KeyNPage => Event::Key(Key::PageDown),
                pancurses::Input::KeyPPage => Event::Key(Key::PageUp),
                pancurses::Input::KeySTab => Event::Shift(Key::Tab),
                pancurses::Input::KeyCTab => Event::Ctrl(Key::Tab),
                pancurses::Input::KeyCATab => Event::CtrlAlt(Key::Tab),
                pancurses::Input::KeyEnter => Event::Key(Key::Enter),
                pancurses::Input::KeySReset => Event::Refresh,
                pancurses::Input::KeyReset => Event::Refresh,
                pancurses::Input::KeyPrint => Event::Refresh,
                pancurses::Input::KeyLL => Event::Refresh,
                pancurses::Input::KeyAbort => Event::Refresh,
                pancurses::Input::KeySHelp => Event::Refresh,
                pancurses::Input::KeyLHelp => Event::Refresh,
                pancurses::Input::KeyBTab => Event::Shift(Key::Tab),
                pancurses::Input::KeyBeg => Event::Refresh,
                pancurses::Input::KeyCancel => Event::Refresh,
                pancurses::Input::KeyClose => Event::Refresh,
                pancurses::Input::KeyCommand => Event::Refresh,
                pancurses::Input::KeyCopy => Event::Refresh,
                pancurses::Input::KeyCreate => Event::Refresh,
                pancurses::Input::KeyEnd => Event::Key(Key::End),
                pancurses::Input::KeyExit => Event::Refresh,
                pancurses::Input::KeyFind => Event::Refresh,
                pancurses::Input::KeyHelp => Event::Refresh,
                pancurses::Input::KeyMark => Event::Refresh,
                pancurses::Input::KeyMessage => Event::Refresh,
                pancurses::Input::KeyMove => Event::Refresh,
                pancurses::Input::KeyNext => Event::Refresh,
                pancurses::Input::KeyOpen => Event::Refresh,
                pancurses::Input::KeyOptions => Event::Refresh,
                pancurses::Input::KeyPrevious => Event::Refresh,
                pancurses::Input::KeyRedo => Event::Refresh,
                pancurses::Input::KeyReference => Event::Refresh,
                pancurses::Input::KeyRefresh => Event::Refresh,
                pancurses::Input::KeyReplace => Event::Refresh,
                pancurses::Input::KeyRestart => Event::Refresh,
                pancurses::Input::KeyResume => Event::Refresh,
                pancurses::Input::KeySave => Event::Refresh,
                pancurses::Input::KeySBeg => Event::Refresh,
                pancurses::Input::KeySCancel => Event::Refresh,
                pancurses::Input::KeySCommand => Event::Refresh,
                pancurses::Input::KeySCopy => Event::Refresh,
                pancurses::Input::KeySCreate => Event::Refresh,
                pancurses::Input::KeySDC => Event::Shift(Key::Del),
                pancurses::Input::KeySDL => Event::Refresh,
                pancurses::Input::KeySelect => Event::Refresh,
                pancurses::Input::KeySEnd => Event::Shift(Key::End),
                pancurses::Input::KeySEOL => Event::Refresh,
                pancurses::Input::KeySExit => Event::Refresh,
                pancurses::Input::KeySFind => Event::Refresh,
                pancurses::Input::KeySHome => Event::Shift(Key::Home),
                pancurses::Input::KeySIC => Event::Shift(Key::Ins),
                pancurses::Input::KeySLeft => Event::Shift(Key::Left),
                pancurses::Input::KeySMessage => Event::Refresh,
                pancurses::Input::KeySMove => Event::Refresh,
                pancurses::Input::KeySNext => Event::Shift(Key::PageDown),
                pancurses::Input::KeySOptions => Event::Refresh,
                pancurses::Input::KeySPrevious => Event::Shift(Key::PageUp),
                pancurses::Input::KeySPrint => Event::Refresh,
                pancurses::Input::KeySRedo => Event::Refresh,
                pancurses::Input::KeySReplace => Event::Refresh,
                pancurses::Input::KeySRight => Event::Shift(Key::Right),
                pancurses::Input::KeySResume => Event::Refresh,
                pancurses::Input::KeySSave => Event::Refresh,
                pancurses::Input::KeySSuspend => Event::Refresh,
                pancurses::Input::KeySUndo => Event::Refresh,
                pancurses::Input::KeySuspend => Event::Refresh,
                pancurses::Input::KeyUndo => Event::Refresh,
                pancurses::Input::KeyResize => Event::WindowResize,
                pancurses::Input::KeyEvent => Event::Refresh,
                // TODO: mouse support
                pancurses::Input::KeyMouse => Event::Refresh,
                pancurses::Input::KeyA1 => Event::Refresh,
                pancurses::Input::KeyA3 => Event::Refresh,
                pancurses::Input::KeyB2 => Event::Key(Key::NumpadCenter),
                pancurses::Input::KeyC1 => Event::Refresh,
                pancurses::Input::KeyC3 => Event::Refresh,
            }
        } else {
            Event::Refresh
        }
    }

    fn set_refresh_rate(&mut self, fps: u32) {
        if fps == 0 {
            self.window.timeout(-1);
        } else {
            self.window.timeout(1000 / fps as i32);
        }
    }
}<|MERGE_RESOLUTION|>--- conflicted
+++ resolved
@@ -5,10 +5,6 @@
 use self::super::find_closest;
 use backend;
 use event::{Event, Key};
-<<<<<<< HEAD
-use std::cell::Cell;
-=======
->>>>>>> 017bb217
 use theme::{Color, ColorStyle, Effect};
 use utf8;
 
@@ -25,12 +21,7 @@
         pancurses::cbreak();
         pancurses::start_color();
         pancurses::curs_set(0);
-<<<<<<< HEAD
-        window.bkgd(pancurses::COLOR_PAIR(ColorStyle::Background.id() as
-                                          pancurses::chtype));
-=======
         window.bkgd(pancurses::ColorPair(ColorStyle::Background.id() as u8));
->>>>>>> 017bb217
 
         Concrete { window: window }
     }
@@ -61,15 +52,7 @@
 
         self.window.attron(color_attribute);
         f();
-<<<<<<< HEAD
-        self.current_style.set(current_style);
-
-        // self.window.attroff(style);
-        self.window.attron(pancurses::COLOR_PAIR(current_style.id() as
-                                                 pancurses::chtype));
-=======
         self.window.attron(pancurses::ColorPair(current_color_pair as u8));
->>>>>>> 017bb217
     }
 
     fn with_effect<F: FnOnce()>(&self, effect: Effect, f: F) {
