--- conflicted
+++ resolved
@@ -3,12 +3,7 @@
 use crate::{
     direction::Direction,
     event::{Event, EventResult, Key, MouseButton, MouseEvent},
-<<<<<<< HEAD
-    theme::PaletteStyle,
-    utils::markup::StyledString,
-=======
     style::PaletteStyle,
->>>>>>> f2b4da50
     view::{CannotFocus, View},
     Cursive, Printer, Vec2, With,
 };
