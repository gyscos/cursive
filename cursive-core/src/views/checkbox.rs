use ahash::{HashSet, HashSetExt};

use crate::{
    direction::Direction,
    event::{Event, EventResult, Key, MouseButton, MouseEvent},
    theme::PaletteStyle,
    view::{CannotFocus, View},
    Cursive, Printer, Vec2, With, utils::markup::StyledString,
};
<<<<<<< HEAD
use std::{rc::Rc, cell::RefCell};
use std::hash::Hash;

type GroupCallback<T> = dyn Fn(&mut Cursive, &HashSet<Rc<T>>);
type Callback = dyn Fn(&mut Cursive, bool);
=======
use std::sync::Arc;

type Callback = dyn Fn(&mut Cursive, bool) + Send + Sync;
>>>>>>> f3bd7e96

struct SharedState<T> {
    selections: HashSet<Rc<T>>,
    values: Vec<Rc<T>>,

    on_change: Option<Rc<GroupCallback<T>>>
}

impl<T> SharedState<T> {
    pub fn selections(&self) -> &HashSet<Rc<T>> {
        &self.selections
    }
}

/// Group to coordinate multiple checkboxes.
///
/// A `MultiChoiceGroup` can be used to create and manage multiple [`Checkbox`]es.
///
/// A `MultiChoiceGroup` can be cloned; it will keep shared state (pointing to the same group).
pub struct MultiChoiceGroup<T> {
    // Given to every child button
    state: Rc<RefCell<SharedState<T>>>,
}

// We have to manually implement Clone.
// Using derive(Clone) would add am unwanted `T: Clone` where-clause.
impl<T> Clone for MultiChoiceGroup<T> {
    fn clone(&self) -> Self {
        Self {
            state: Rc::clone(&self.state),
        }
    }
}

impl<T: 'static + Hash + Eq> Default for MultiChoiceGroup<T> {
    fn default() -> Self {
        Self::new()
    }
}

impl<T: 'static + Hash + Eq> MultiChoiceGroup<T> {
    /// Creates an empty group for check boxes.
    pub fn new() -> Self {
        Self {
            state: Rc::new(RefCell::new(SharedState {
                selections: HashSet::new(),
                values: Vec::new(),
                on_change: None,
            })),
        }
    }

    // TODO: Handling of the global state

    /// Adds a new checkbox to the group.
    /// 
    /// The checkbox will display `label` next to it, and will ~embed~ `value`.
    pub fn checkbox<S: Into<StyledString>>(&mut self, value: T, label: S) -> Checkbox {
        let element = Rc::new(value);
        self.state.borrow_mut().values.push(element.clone());
        Checkbox::labelled(label).on_change({ // TODO: consider consequences
            let selectable = Rc::downgrade(&element);
            let groupstate = self.state.clone();
            move |_, checked| if checked {
                if let Some(v) = selectable.upgrade() {
                    groupstate.borrow_mut().selections.insert(v);
                }
            } else {
                if let Some(v) = selectable.upgrade() {
                    groupstate.borrow_mut().selections.remove(&v);
                }
            }
        })
    }

    /// Returns the reference to a set associated with the selected checkboxes.
    pub fn selections(&self) -> HashSet<Rc<T>> {
        self.state.borrow().selections().clone()
    }

    /// Sets a callback to be user when choices change.
    pub fn set_on_change<F: 'static + Fn(&mut Cursive, &HashSet<Rc<T>>)>(&mut self, on_change: F) {
        self.state.borrow_mut().on_change = Some(Rc::new(on_change));
    }

    /// Set a callback to use used when choices change.
    /// 
    /// Chainable variant.
    pub fn on_change<F: 'static + Fn(&mut Cursive, &HashSet<Rc<T>>)>(self, on_change: F) -> Self {
        crate::With::with(self, |s| s.set_on_change(on_change))
    }
}

/// Checkable box.
///
/// # Examples
///
/// ```rust
/// # use cursive_core as cursive;
/// use cursive::traits::Nameable;
/// use cursive::views::Checkbox;
///
/// let checkbox = Checkbox::new().checked().with_name("check");
/// ```
pub struct Checkbox {
    checked: bool,
    enabled: bool,

<<<<<<< HEAD
    on_change: Option<Rc<Callback>>,

    label: StyledString,
=======
    on_change: Option<Arc<Callback>>,
>>>>>>> f3bd7e96
}

new_default!(Checkbox);

impl Checkbox {
    impl_enabled!(self.enabled);

    /// Creates a new, unlabelled, unchecked checkbox.
    pub fn new() -> Self {
        Checkbox {
            checked: false,
            enabled: true,
            on_change: None,
            label: StyledString::new(),
        }
    }

    /// Creates a new, labelled, unchecked checkbox.
    pub fn labelled<S: Into<StyledString>>(label: S) -> Self {
        Checkbox {
            checked: false,
            enabled: true,
            on_change: None,
            label: label.into()
        }
    }

    /// Sets a callback to be used when the state changes.
    #[crate::callback_helpers]
    pub fn set_on_change<F: 'static + Fn(&mut Cursive, bool) + Send + Sync>(
        &mut self,
        on_change: F,
    ) {
        self.on_change = Some(Arc::new(on_change));
    }

    /// Sets a callback to be used when the state changes.
    ///
    /// Chainable variant.
    #[must_use]
    pub fn on_change<F: 'static + Fn(&mut Cursive, bool) + Send + Sync>(
        self,
        on_change: F,
    ) -> Self {
        self.with(|s| s.set_on_change(on_change))
    }

    /// Toggles the checkbox state.
    pub fn toggle(&mut self) -> EventResult {
        let checked = !self.checked;
        self.set_checked(checked)
    }

    /// Check the checkbox.
    pub fn check(&mut self) -> EventResult {
        self.set_checked(true)
    }

    /// Check the checkbox.
    ///
    /// Chainable variant.
    #[must_use]
    pub fn checked(self) -> Self {
        self.with(|s| {
            s.check();
        })
    }

    /// Returns `true` if the checkbox is checked.
    ///
    /// # Examples
    ///
    /// ```
    /// use cursive_core::views::Checkbox;
    ///
    /// let mut checkbox = Checkbox::new().checked();
    /// assert!(checkbox.is_checked());
    ///
    /// checkbox.uncheck();
    /// assert!(!checkbox.is_checked());
    /// ```
    pub fn is_checked(&self) -> bool {
        self.checked
    }

    /// Uncheck the checkbox.
    pub fn uncheck(&mut self) -> EventResult {
        self.set_checked(false)
    }

    /// Uncheck the checkbox.
    ///
    /// Chainable variant.
    #[must_use]
    pub fn unchecked(self) -> Self {
        self.with(|s| {
            s.uncheck();
        })
    }

    /// Sets the checkbox state.
    pub fn set_checked(&mut self, checked: bool) -> EventResult {
        self.checked = checked;
        if let Some(ref on_change) = self.on_change {
            let on_change = Arc::clone(on_change);
            EventResult::with_cb(move |s| on_change(s, checked))
        } else {
            EventResult::Consumed(None)
        }
    }

    /// Set the checkbox state.
    ///
    /// Chainable variant.
    #[must_use]
    pub fn with_checked(self, is_checked: bool) -> Self {
        self.with(|s| {
            s.set_checked(is_checked);
        })
    }

    fn draw_internal(&self, printer: &Printer) {
        printer.print((0, 0), "[ ]");
        if self.checked {
            printer.print((1, 0), "X");
        }

        if !self.label.is_empty() {
            // We want the space to be highlighted if focused
            printer.print((3, 0), " ");
            printer.print_styled((4, 0), &self.label);
        }
    }

    fn req_size(&self) -> Vec2 {
        if self.label.is_empty() {
            Vec2::new(3, 1)
        } else {
            Vec2::new(3 + 1 + self.label.width(), 1)
        }
    }
}

impl View for Checkbox {
    fn required_size(&mut self, _: Vec2) -> Vec2 {
        self.req_size()
    }

    fn take_focus(&mut self, _: Direction) -> Result<EventResult, CannotFocus> {
        self.enabled.then(EventResult::consumed).ok_or(CannotFocus)
    }

    fn draw(&self, printer: &Printer) {
        if self.enabled && printer.enabled {
            printer.with_selection(printer.focused, |printer| self.draw_internal(printer));
        } else {
            printer.with_style(PaletteStyle::Secondary, |printer| {
                self.draw_internal(printer)
            });
        }
    }

    fn on_event(&mut self, event: Event) -> EventResult {
        if !self.enabled {
            return EventResult::Ignored;
        }
        match event {
            Event::Key(Key::Enter) | Event::Char(' ') => self.toggle(),
            Event::Mouse {
                event: MouseEvent::Release(MouseButton::Left),
                position,
                offset,
            } if position.fits_in_rect(offset, (3, 1)) => self.toggle(),
            _ => EventResult::Ignored,
        }
    }
}

#[crate::recipe(Checkbox::new())]
struct Recipe {
    on_change: Option<_>,

    checked: Option<bool>,
    enabled: Option<bool>,
}<|MERGE_RESOLUTION|>--- conflicted
+++ resolved
@@ -4,30 +4,26 @@
     direction::Direction,
     event::{Event, EventResult, Key, MouseButton, MouseEvent},
     theme::PaletteStyle,
+    utils::markup::StyledString,
     view::{CannotFocus, View},
-    Cursive, Printer, Vec2, With, utils::markup::StyledString,
+    Cursive, Printer, Vec2, With,
 };
-<<<<<<< HEAD
-use std::{rc::Rc, cell::RefCell};
+use parking_lot::Mutex;
 use std::hash::Hash;
-
-type GroupCallback<T> = dyn Fn(&mut Cursive, &HashSet<Rc<T>>);
-type Callback = dyn Fn(&mut Cursive, bool);
-=======
 use std::sync::Arc;
 
+type GroupCallback<T> = dyn Fn(&mut Cursive, &HashSet<Arc<T>>) + Send + Sync;
 type Callback = dyn Fn(&mut Cursive, bool) + Send + Sync;
->>>>>>> f3bd7e96
 
 struct SharedState<T> {
-    selections: HashSet<Rc<T>>,
-    values: Vec<Rc<T>>,
-
-    on_change: Option<Rc<GroupCallback<T>>>
+    selections: HashSet<Arc<T>>,
+    values: Vec<Arc<T>>,
+
+    on_change: Option<Arc<GroupCallback<T>>>,
 }
 
 impl<T> SharedState<T> {
-    pub fn selections(&self) -> &HashSet<Rc<T>> {
+    pub fn selections(&self) -> &HashSet<Arc<T>> {
         &self.selections
     }
 }
@@ -39,7 +35,7 @@
 /// A `MultiChoiceGroup` can be cloned; it will keep shared state (pointing to the same group).
 pub struct MultiChoiceGroup<T> {
     // Given to every child button
-    state: Rc<RefCell<SharedState<T>>>,
+    state: Arc<Mutex<SharedState<T>>>,
 }
 
 // We have to manually implement Clone.
@@ -47,7 +43,7 @@
 impl<T> Clone for MultiChoiceGroup<T> {
     fn clone(&self) -> Self {
         Self {
-            state: Rc::clone(&self.state),
+            state: Arc::clone(&self.state),
         }
     }
 }
@@ -62,7 +58,7 @@
     /// Creates an empty group for check boxes.
     pub fn new() -> Self {
         Self {
-            state: Rc::new(RefCell::new(SharedState {
+            state: Arc::new(Mutex::new(SharedState {
                 selections: HashSet::new(),
                 values: Vec::new(),
                 on_change: None,
@@ -73,40 +69,52 @@
     // TODO: Handling of the global state
 
     /// Adds a new checkbox to the group.
-    /// 
+    ///
     /// The checkbox will display `label` next to it, and will ~embed~ `value`.
-    pub fn checkbox<S: Into<StyledString>>(&mut self, value: T, label: S) -> Checkbox {
-        let element = Rc::new(value);
-        self.state.borrow_mut().values.push(element.clone());
-        Checkbox::labelled(label).on_change({ // TODO: consider consequences
-            let selectable = Rc::downgrade(&element);
+    pub fn checkbox<S: Into<StyledString>>(&mut self, value: T, label: S) -> Checkbox
+    where
+        T: Send + Sync,
+    {
+        let element = Arc::new(value);
+        self.state.lock().values.push(element.clone());
+        Checkbox::labelled(label).on_change({
+            // TODO: consider consequences
+            let selectable = Arc::downgrade(&element);
             let groupstate = self.state.clone();
-            move |_, checked| if checked {
-                if let Some(v) = selectable.upgrade() {
-                    groupstate.borrow_mut().selections.insert(v);
-                }
-            } else {
-                if let Some(v) = selectable.upgrade() {
-                    groupstate.borrow_mut().selections.remove(&v);
+            move |_, checked| {
+                if checked {
+                    if let Some(v) = selectable.upgrade() {
+                        groupstate.lock().selections.insert(v);
+                    }
+                } else {
+                    if let Some(v) = selectable.upgrade() {
+                        groupstate.lock().selections.remove(&v);
+                    }
                 }
             }
         })
     }
 
     /// Returns the reference to a set associated with the selected checkboxes.
-    pub fn selections(&self) -> HashSet<Rc<T>> {
-        self.state.borrow().selections().clone()
+    pub fn selections(&self) -> HashSet<Arc<T>> {
+        self.state.lock().selections().clone()
     }
 
     /// Sets a callback to be user when choices change.
-    pub fn set_on_change<F: 'static + Fn(&mut Cursive, &HashSet<Rc<T>>)>(&mut self, on_change: F) {
-        self.state.borrow_mut().on_change = Some(Rc::new(on_change));
+    pub fn set_on_change<F>(&mut self, on_change: F)
+    where
+        F: Send + Sync + 'static + Fn(&mut Cursive, &HashSet<Arc<T>>),
+    {
+        self.state.lock().on_change = Some(Arc::new(on_change));
     }
 
     /// Set a callback to use used when choices change.
-    /// 
-    /// Chainable variant.
-    pub fn on_change<F: 'static + Fn(&mut Cursive, &HashSet<Rc<T>>)>(self, on_change: F) -> Self {
+    ///
+    /// Chainable variant.
+    pub fn on_change<F>(self, on_change: F) -> Self
+    where
+        F: Send + Sync + 'static + Fn(&mut Cursive, &HashSet<Arc<T>>),
+    {
         crate::With::with(self, |s| s.set_on_change(on_change))
     }
 }
@@ -126,13 +134,9 @@
     checked: bool,
     enabled: bool,
 
-<<<<<<< HEAD
-    on_change: Option<Rc<Callback>>,
+    on_change: Option<Arc<Callback>>,
 
     label: StyledString,
-=======
-    on_change: Option<Arc<Callback>>,
->>>>>>> f3bd7e96
 }
 
 new_default!(Checkbox);
@@ -156,7 +160,7 @@
             checked: false,
             enabled: true,
             on_change: None,
-            label: label.into()
+            label: label.into(),
         }
     }
 
