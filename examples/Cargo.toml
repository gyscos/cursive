--- conflicted
+++ resolved
@@ -17,11 +17,8 @@
 rand = "0.7.3"
 cursive = { path = "../cursive", default-features=false }
 crossbeam-channel = "0.4.2"
-<<<<<<< HEAD
 chrono = "0.4.15"
-=======
 lazy_static = "1.4"
->>>>>>> 3ab4f9b0
 
 [features]
 default = ["cursive/default"]
